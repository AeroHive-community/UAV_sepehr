# -----------------------------------------------------------------------------
# coordinator.py
# Version: 1.0
#
# Authors: Alireza Ghaderi
# Email: p30planets@gmail.com
# GitHub: https://github.com/Alireza787b
#
# This script coordinates the operations of a drone show. Its responsibilities include:
# - Sending node info state to Ground Control Station (GCS)
# - Listening to the commands from GCS
# - Connecting to the pixhawk via serial (in real life) or SITL (in sim mode) and routing the mavlink messages
#   (requires mavlink-router to be installed) to GCS and other nodes (in real life over Zerotier network, 
#   in sim mode just send to the IP of the GCS locally)
# - Syncing and setting the time to accurate internet time
# - Setting a trigger time so all the drones can start the mission at a specified time in future for synced shows
# - Allowing to unset the triggered time
# - Autostarting when OS loads
# 
# More features might be added as the project progresses.
#
# This script is a part of mavsdk_drone_show repository available at:
# https://github.com/Alireza787b/mavsdk_drone_show
#
# Last updated: June 2023
# -----------------------------------------------------------------------------

# Importing the necessary libraries
import csv
import datetime
import glob
import json
import socket
import threading
import os
import time
import pandas as pd
import requests
import urllib3
import subprocess

import time
import threading
from pymavlink import mavutil
import logging

import csv
import glob
import requests

# Set up logging
logging.basicConfig(level=logging.INFO)

# Global variable to store telemetry
global_telemetry = {}

# Flag to indicate whether the telemetry thread should run
run_telemetry_thread = threading.Event()
run_telemetry_thread.set()






# Configuration Variables
config_url = 'https://alumsharif.org/download/config.csv'  # URL for the configuration file
swarm_url = 'https://alumsharif.org/download/swarm.csv'  # URL for the swarm file
sim_mode = False  # Simulation mode switch
serial_mavlink = False # set true if raspbberry is connected to Pixhawk using serial. otherwise for UDP set it to False
sleep_interval = 0.1  # Sleep interval for the main loop in seconds
offline_config = True  # Offline configuration switch
offline_swarm = True
default_sitl = True  # If set to True, will use default 14550 port . good for real life and single drone sim. for multple 
online_sync_time = False #If set to True it will check to sync time from Internet Time Servers
#drone sim we should set it to False so the sitl_port will be read from config.csv mavlink_port

# Variables to aid in Mavlink connection and telemetry
serial_mavlink = '/dev/ttyAMA0'  # Default serial for Raspberry Pi Zero
serial_baudrate = 57600  # Default baudrate
sitl_port = 14550  # Default SITL port
gcs_mavlink_port = 14550 #if send on 14550 to GCS, QGC will auto connect
mavsdk_port = 14540  # Default MAVSDK port
local_mavlink_port = 12550
extra_devices = [f"127.0.0.1:{local_mavlink_port}"]  # List of extra devices (IP:Port) to route Mavlink
TELEM_SEND_INTERVAL = 2 # send telemetry data every TELEM_SEND_INTERVAL seconds
local_mavlink_refresh_interval = 0.5
broadcast_mode  = True
telem_packet_size = 74
command_packet_size = 9

class DroneConfig:
    def __init__(self):
        self.hw_id = self.get_hw_id()
        self.trigger_time = 0
        self.config = self.read_config()
        self.swarm = self.read_swarm()
        self.state = 0
        self.position = {'lat': 0, 'long': 0, 'alt': 0}
        self.velocity = {'vel_n': 0, 'vel_e': 0, 'vel_d': 0}
        self.battery = 0
        self.last_update_timestamp = 0

    def get_hw_id(self):
        hw_id_files = glob.glob("*.hwID")
        if hw_id_files:
            hw_id_file = hw_id_files[0]
            print(f"Hardware ID file found: {hw_id_file}")
            hw_id = hw_id_file.split(".")[0]
            print(f"Hardware ID: {hw_id}")
            return hw_id
        else:
            print("Hardware ID file not found. Please check your files.")
            return None

    def read_file(self, filename, source, hw_id):
        with open(filename, newline='') as csvfile:
            reader = csv.DictReader(csvfile)
            for row in reader:
                if row['hw_id'] == hw_id:
                    print(f"Configuration for HW_ID {hw_id} found in {source}.")
                    return row
        return None

    def read_config(self):
        if offline_config:
            return self.read_file('config.csv', 'local CSV file', self.hw_id)
        else:
            print("Loading configuration from online source...")
            try:
                print(f'Attempting to download file from: {config_url}')
                response = requests.get(config_url)

                if response.status_code != 200:
                    print(f'Error downloading file: {response.status_code} {response.reason}')
                    return None

                with open('online_config.csv', 'w') as f:
                    f.write(response.text)

                return self.read_file('online_config.csv', 'online CSV file', self.hw_id)

            except Exception as e:
                print(f"Failed to load online configuration: {e}")
        
        print("Configuration not found.")
        return None

    def read_swarm(self):
        """
        Reads the swarm configuration file, which includes the list of nodes in the swarm.
        The function supports both online and offline modes.
        In online mode, it downloads the swarm configuration file from the specified URL.
        In offline mode, it reads the swarm configuration file from the local disk.
        """
        if offline_swarm:
            return self.read_file('swarm.csv', 'local CSV file', self.hw_id)
        else:
            print("Loading swarm configuration from online source...")
            try:
                print(f'Attempting to download file from: {swarm_url}')
                response = requests.get(swarm_url)

                if response.status_code != 200:
                    print(f'Error downloading file: {response.status_code} {response.reason}')
                    return None

                with open('online_swarm.csv', 'w') as f:
                    f.write(response.text)

                return self.read_file('online_swarm.csv', 'online CSV file', self.hw_id)

            except Exception as e:
                print(f"Failed to load online swarm configuration: {e}")
        
        print("Swarm configuration not found.")
        return None



import navpy

def get_NED_position(self):
    """
    Calculates the North-East-Down (NED) position from the current latitude, longitude, and altitude.
    The position is relative to the home position (launch point), which is defined in the config.
    The function returns a tuple (north, east, down).

    Uses navpy library to perform the geographic to Cartesian coordinate conversion.

    Returns:
        tuple: North, East, and Down position relative to the home position (in meters)
    """

    # return north, east, down


 



# Initialize DroneConfig
drone_config = DroneConfig()




# Function to initialize MAVLink connection
def initialize_mavlink():

    # Depending on the sim_mode, connect to either the SITL or the Raspberry Pi GPIO serial
    if sim_mode:
        print("Sim mode is enabled. Connecting to SITL...")
        if (default_sitl == True):
            mavlink_source = f"0.0.0.0:{sitl_port}"
        else:
            mavlink_source = f"0.0.0.0:{drone_config.config['mavlink_port']}"
    else:
        if(serial_mavlink==True):
            print("Real mode is enabled. Connecting to Pixhawk via serial...")
            mavlink_source = f"/dev/{serial_mavlink}:{serial_baudrate}"
        else:
            print("Real mode is enabled. Connecting to Pixhawk via UDP...")
            mavlink_source = f"0.0.0.0:{sitl_port}"

    # Prepare endpoints for mavlink-router
    endpoints = [f"-e {device}" for device in extra_devices]

    if sim_mode:
        # In sim mode, route the MAVLink messages to the GCS locally
        endpoints.append(f"-e {drone_config.config['gcs_ip']}:{mavsdk_port}")
    else:
        # In real life, route the MAVLink messages to the GCS and other drones over a Zerotier network
        # *************** I have a doubt here . if I send from each drone to gcs_ip:14550 why GCS wont auto connect to these? temporary rverting to different port....
        endpoints.append(f"-e {drone_config.config['gcs_ip']}:{drone_config.config['mavlink_port']}")

    # Command to start mavlink-router
    mavlink_router_cmd = "mavlink-routerd " + ' '.join(endpoints) + ' ' + mavlink_source

    # Start mavlink-router and keep track of the process
    print(f"Starting MAVLink routing: {mavlink_router_cmd}")
    mavlink_router_process = subprocess.Popen(mavlink_router_cmd, shell=True)
    return mavlink_router_process




# Function to stop MAVLink routing
def stop_mavlink_routing(mavlink_router_process):

    if mavlink_router_process:
        print("Stopping MAVLink routing...")
        mavlink_router_process.terminate()
        run_telemetry_thread.clear()
        telemetry_thread.join()  # wait for the telemetry thread to finish
        mavlink_router_process = None
    else:
        print("MAVLink routing is not running.")



# Create a connection to the drone
#we used pymavlink since another mavsdk instance will run by offboard control and runing several is not reasonable 
mav = mavutil.mavlink_connection(f"udp:localhost:{local_mavlink_port}")

# Function to monitor telemetry
def mavlink_monitor(mav, drone_config):
    while run_telemetry_thread.is_set():
        msg = mav.recv_match(blocking=False)
        if msg is not None:
            if msg.get_type() == 'GLOBAL_POSITION_INT':
                # Update position
                drone_config.position = {
                    'lat': msg.lat / 1E7,
                    'long': msg.lon / 1E7,
                    'alt': msg.alt / 1E3
                }

                # Update velocity
                drone_config.velocity = {
                    'vel_n': msg.vx / 1E2,
                    'vel_e': msg.vy / 1E2,
                    'vel_d': msg.vz / 1E2
                }

            elif msg.get_type() == 'BATTERY_STATUS':
                # Update battery
                drone_config.battery = msg.voltages[0] / 1E3  # convert from mV to V

            # Update the timestamp after each update
            drone_config.last_update_timestamp = datetime.now()

        # Sleep for 1 second
        time.sleep(local_mavlink_refresh_interval)


# Start telemetry monitoring
telemetry_thread = threading.Thread(target=mavlink_monitor, args=(mav, drone_config))
telemetry_thread.start()

import struct


def send_packet_to_node(packet, ip, port):
    sock = socket.socket(socket.AF_INET, socket.SOCK_DGRAM)
    sock.sendto(packet, (ip, port))

def get_nodes():
    # Cache nodes to avoid reading the file every time
    if hasattr(get_nodes, "nodes"):
        return get_nodes.nodes

    with open("config.csv", "r") as file:
        get_nodes.nodes = list(csv.DictReader(file))
    return get_nodes.nodes

# Function to get the current state of the drone
def get_drone_state():
    """
    Fetches the current state of the drone, including hardware id (hw_id), 
    position id (pos_id), current state, trigger time, position, velocity,
    battery voltage, and follow mode.
    
    The state variable indicates: 
    0 for unset trigger time, 1 for set trigger time, 2 for flying
    The trigger time is set to 0 if it has not been set yet

    Returns:
    dict: A dictionary containing the current state of the drone
    """
    print(drone_config)
    drone_state = {
    "hw_id": int(drone_config.hw_id),
    "pos_id": int(drone_config.config['pos_id']),
    "state": int(drone_config.state),
    "trigger_time": int(drone_config.trigger_time),
    "position_lat": drone_config.position['lat'],
    "position_long": drone_config.position['long'],
    "position_alt": drone_config.position['alt'],
    "velocity_north": drone_config.velocity['vel_n'],
    "velocity_earth": drone_config.velocity['vel_e'],
    "velocity_down": drone_config.velocity['vel_d'],
    "battery_voltage": drone_config.battery,
    "follow_mode": int(drone_config.swarm['follow'])
}


    return drone_state

def send_drone_state():
    """
    Sends the drone state over UDP to the GCS and optionally to other drones in the swarm.

    The state information includes hardware id, position id, current state, 
    trigger time, position, velocity, battery voltage, and follow mode.
    
    Each state variable is packed into a binary packet and sent every `TELEM_SEND_INTERVAL` seconds.
    If `broadcast_mode` is True, the state is also sent to all other drones in the swarm.

    The structure of the packet is as follows:
    - Start of packet (uint8)
    - Hardware ID (uint16)
    - Position ID (uint16)
    - State (uint8)
    - Trigger Time (uint32)
    - Latitude, Longitude, Altitude (double)
    - North, East, Down velocities (double)
    - Battery Voltage (double)
    - Follow Mode (uint8)
    - End of packet (uint8)
    """
    udp_ip = drone_config.config['gcs_ip']  # IP address of the ground station
    udp_port = int(drone_config.config['debug_port'])  # UDP port to send telemetry data to

    while True:
        drone_state = get_drone_state()

        # Create a struct format string based on the data types
        struct_fmt = 'BHHBIdddddddBB'  # update this to match your data types
        # H is for uint16
        # B is for uint8
        # I is for uint32
        # d is for double (float64)
        # Pack the telemetry data into a binary packet
        #print(drone_state)
        packet = struct.pack(struct_fmt,
                             77,  # start of packet
                             drone_state['hw_id'],
                             drone_state['pos_id'],
                             drone_state['state'],
                             drone_state['trigger_time'],
                             drone_state['position_lat'],
                             drone_state['position_long'],
                             drone_state['position_alt'],
                             drone_state['velocity_north'],
                             drone_state['velocity_earth'],
                             drone_state['velocity_down'],
                             drone_state['battery_voltage'],
                             drone_state['follow_mode'],
                             88)  # end of packet
        telem_packet_size = len(packet)
        # If broadcast_mode is True, send to all nodes
        if broadcast_mode:
            nodes = get_nodes()
            # Send to all other nodes
            for node in nodes:
                if int(node["hw_id"]) != drone_state['hw_id']:
                    send_packet_to_node(packet, node["ip"], int(node["debug_port"]))
<<<<<<< HEAD
=======
                    #print(f'Sent telemetry {telem_packet_size} Bytes to drone {int(node["hw_id"])} with IP: {node["ip"]} ')

>>>>>>> 12547a56

        # Always send to GCS
        send_packet_to_node(packet, udp_ip, udp_port)

        #print(f"Sent telemetry data to GCS: {packet}")
        print(f"Sent telemetry {telem_packet_size} Bytes to GCS")
        print(f"Values: hw_id: {drone_state['hw_id']}, state: {drone_state['state']}, follow_mode: {drone_state['follow_mode']}, trigger_time: {drone_state['trigger_time']}")
        current_time = int(time.time())
        print(f"Current system time: {current_time}")
        
        # Update the global variable to keep track of the packet size

        time.sleep(TELEM_SEND_INTERVAL)  # send telemetry data every TELEM_SEND_INTERVAL seconds





def read_packets():
    """
    Reads and decodes new packets from the ground station over the debug vector.
    The packets can be either commands or telemetry data, depending on the header and terminator.

    For commands, the packets include the hardware id (hw_id), position id (pos_id), current state, and trigger time.
    For telemetry data, the packets include hardware id, position id, current state, trigger time, position, velocity, 
    battery voltage, and follow mode.

    After receiving a packet, the function checks the header and terminator to determine the type of the packet.
    Then, it unpacks the packet accordingly and processes the data.
    """
    udp_port = int(drone_config.config['debug_port'])  # UDP port to receive packets

    sock = socket.socket(socket.AF_INET,  # Internet
                         socket.SOCK_DGRAM)  # UDP
    sock.bind(('0.0.0.0', udp_port))

    while True:
        data, addr = sock.recvfrom(1024)  # buffer size is 1024 bytes
        header, terminator = struct.unpack('BB', data[0:1] + data[-1:])  # get the header and terminator

        # Check if it's a command packet
        if header == 55 and terminator == 66 and len(data) == command_packet_size:
            hw_id, pos_id, state, trigger_time = struct.unpack('HHBBI', data[1:-1])
            print("Received command from GCS")
            print(f"Values: hw_id: {hw_id}, pos_id: {pos_id}, state: {state}, trigger_time: {trigger_time}")
            drone_config.hw_id = hw_id
            drone_config.config['pos_id'] = pos_id
            drone_config.state = state
            drone_config.trigger_time = trigger_time
            # Add additional logic here to handle the received command

        # Check if it's a telemetry packet
        elif header == 77 and terminator == 88 and len(data) == telem_packet_size:
            header , hw_id, pos_id, state, trigger_time, position_lat, position_long, position_alt, velocity_north, velocity_earth, velocity_down, battery_voltage, follow_mode, terminator= struct.unpack('BHHBIdddddddBB', data)
            print(f"Received telemetry data from node {hw_id}")
            print(f"Values: hw_id: {hw_id}, pos_id: {pos_id}, state: {state}, trigger_time: {trigger_time}, position: ({position_lat}, {position_long}, {position_alt}), velocity: ({velocity_north}, {velocity_earth}, {velocity_down}), battery_voltage: {battery_voltage}, follow_mode: {follow_mode}")
            # Add processing of the received telemetry data here
        
        time.sleep(1)  # check for new packets every second

        
        



# Function to synchronize time with a reliable internet source
def synchronize_time():
    # Report current time before sync

    if(online_sync_time):
        print(f"Current system time before synchronization: {datetime.datetime.now()}")
        # Attempt to get the time from a reliable source
        print("Attempting to synchronize time with a reliable internet source...")
        response = requests.get("http://worldtimeapi.org/api/ip")
        
        if response.status_code == 200:
            # Time server and result
            server_used = response.json()["client_ip"]
            current_time = response.json()["datetime"]
            print(f"Time server used: {server_used}")
            print(f"Time reported by server: {current_time}")
            
            # Set this time as system time
            print("Setting system time...")
            os.system(f"sudo date -s '{current_time}'")
            
            # Report current time after sync
            print(f"Current system time after synchronization: {datetime.datetime.now()}")
        else:
            print("Failed to sync time with an internet source.")
    else:
        print(f"Using Current System Time witout Online synchronization: {datetime.datetime.now()}")

        


# Function to schedule the drone mission
def schedule_mission():
    # Constantly checks the current time vs trigger time
    # If it's time to trigger, it opens the offboard_from_csv_multiple.py separately

    current_time = int(time.time())
    #print(f"Current system time: {current_time}")
    #print(f"Target Trigger Time: {drone_config.trigger_time}")
    
    if drone_config.state == 1 and current_time >= drone_config.trigger_time:
        print("Trigger time reached. Starting drone mission...")
        # Reset the state and trigger time
        drone_config.state = 2
        drone_config.trigger_time = 0

        # Run the mission script in a new process
        mission_process = subprocess.Popen(["python3", "offboard_multiple_from_csv.py"])
        
        # Note: Replace "offboard_from_csv_multiple.py" with the actual script for the drone mission


# Main function
def main():
    print("Starting the main function...")

    try:
        # Synchronize time once
        print("Synchronizing time...")
        synchronize_time()

        # Initialize MAVLink
        print("Initializing MAVLink...")
        mavlink_router_process = initialize_mavlink()
        time.sleep(2)
        # Start the telemetry thread
        print("Starting telemetry thread...")
        telemetry_thread = threading.Thread(target=send_drone_state)
        telemetry_thread.start()

        # Start the command reading thread
        print("Starting command reading thread...")
        command_thread = threading.Thread(target=read_packets)
        command_thread.start()

        # Enter a loop where the application will continue running
        while True:
            # Get the drone state
            #drone_state = get_drone_state()

            # Schedule the drone mission if the trigger time has been reached
            schedule_mission()

            # Sleep for a short interval to prevent the loop from running too fast
            time.sleep(sleep_interval)

    except Exception as e:
        print(f"An error occurred: {e}")
    finally:
        # Close the threads before the application closes
        print("Closing threads...")
        telemetry_thread.join()
        command_thread.join()

    print("Exiting the application...")

if __name__ == "__main__":
    main()<|MERGE_RESOLUTION|>--- conflicted
+++ resolved
@@ -86,8 +86,13 @@
 TELEM_SEND_INTERVAL = 2 # send telemetry data every TELEM_SEND_INTERVAL seconds
 local_mavlink_refresh_interval = 0.5
 broadcast_mode  = True
-telem_packet_size = 74
+telem_packet_size = None
 command_packet_size = 9
+
+
+# Initialize an empty dictionary to store drones
+drones = {}
+
 
 class DroneConfig:
     def __init__(self):
@@ -376,7 +381,7 @@
         drone_state = get_drone_state()
 
         # Create a struct format string based on the data types
-        struct_fmt = 'BHHBIdddddddBB'  # update this to match your data types
+        struct_fmt = 'HHBBIdddddddBB'  # update this to match your data types
         # H is for uint16
         # B is for uint8
         # I is for uint32
@@ -398,7 +403,7 @@
                              drone_state['battery_voltage'],
                              drone_state['follow_mode'],
                              88)  # end of packet
-        telem_packet_size = len(packet)
+
         # If broadcast_mode is True, send to all nodes
         if broadcast_mode:
             nodes = get_nodes()
@@ -406,22 +411,19 @@
             for node in nodes:
                 if int(node["hw_id"]) != drone_state['hw_id']:
                     send_packet_to_node(packet, node["ip"], int(node["debug_port"]))
-<<<<<<< HEAD
-=======
-                    #print(f'Sent telemetry {telem_packet_size} Bytes to drone {int(node["hw_id"])} with IP: {node["ip"]} ')
-
->>>>>>> 12547a56
 
         # Always send to GCS
         send_packet_to_node(packet, udp_ip, udp_port)
 
         #print(f"Sent telemetry data to GCS: {packet}")
-        print(f"Sent telemetry {telem_packet_size} Bytes to GCS")
+        print(f"Sent telemetry data to GCS")
         print(f"Values: hw_id: {drone_state['hw_id']}, state: {drone_state['state']}, follow_mode: {drone_state['follow_mode']}, trigger_time: {drone_state['trigger_time']}")
         current_time = int(time.time())
         print(f"Current system time: {current_time}")
         
         # Update the global variable to keep track of the packet size
+        global telem_packet_size
+        telem_packet_size = len(packet)
 
         time.sleep(TELEM_SEND_INTERVAL)  # send telemetry data every TELEM_SEND_INTERVAL seconds
 
@@ -463,12 +465,26 @@
             # Add additional logic here to handle the received command
 
         # Check if it's a telemetry packet
+        # Check if it's a telemetry packet
         elif header == 77 and terminator == 88 and len(data) == telem_packet_size:
-            header , hw_id, pos_id, state, trigger_time, position_lat, position_long, position_alt, velocity_north, velocity_earth, velocity_down, battery_voltage, follow_mode, terminator= struct.unpack('BHHBIdddddddBB', data)
-            print(f"Received telemetry data from node {hw_id}")
+            hw_id, pos_id, state, trigger_time, position_lat, position_long, position_alt, velocity_north, velocity_earth, velocity_down, battery_voltage, follow_mode = struct.unpack('HHBBIddddddB', data[1:-1])
+            
+            if hw_id not in drones:
+                # Create a new instance for the drone
+                drones[hw_id] = DroneConfig()
+            
+            # Update the drone instance with the received telemetry data
+            drones[hw_id].state = state
+            drones[hw_id].trigger_time = trigger_time
+            drones[hw_id].position = {'lat': position_lat, 'long': position_long, 'alt': position_alt}
+            drones[hw_id].velocity = {'vel_n': velocity_north, 'vel_e': velocity_earth, 'vel_d': velocity_down}
+            drones[hw_id].battery = battery_voltage
+            drones[hw_id].last_update_timestamp = time.time()  # Current timestamp
+            
+            print(f"Received telemetry data from node at IP address {addr[0]}")
             print(f"Values: hw_id: {hw_id}, pos_id: {pos_id}, state: {state}, trigger_time: {trigger_time}, position: ({position_lat}, {position_long}, {position_alt}), velocity: ({velocity_north}, {velocity_earth}, {velocity_down}), battery_voltage: {battery_voltage}, follow_mode: {follow_mode}")
-            # Add processing of the received telemetry data here
-        
+            # Add further processing of the received telemetry data here
+
         time.sleep(1)  # check for new packets every second
 
         
