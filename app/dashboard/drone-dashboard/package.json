{
<<<<<<< HEAD
    "name": "drone-dashboard",
    "version": "0.1.0",
    "private": true,
    "dependencies": {
        "@emotion/react": "^11.13.3",
        "@emotion/styled": "^11.13.0",
        "@fortawesome/free-solid-svg-icons": "^6.6.0",
        "@fortawesome/react-fontawesome": "^0.2.2",
        "@mui/icons-material": "^6.4.1",
        "@mui/material": "^6.4.1",
        "@react-three/drei": "^9.80.2",
        "@testing-library/jest-dom": "^5.17.0",
        "@testing-library/react": "^13.4.0",
        "@testing-library/user-event": "^13.5.0",
        "axios": "^1.4.0",
        "browserify-zlib": "^0.2.0",
        "cesium": "^1.108.0",
        "classnames": "^2.3.2",
        "coordinate-parser": "^1.0.7",
        "csv-parser": "^3.0.0",
        "cytoscape": "^3.26.0",
        "geodesy": "^2.4.0",
        "https-browserify": "^1.0.0",
        "leaflet": "^1.9.4",
        "lodash": "^4.17.21",
        "papaparse": "^5.4.1",
        "plotly.js-dist": "^2.25.2",
        "postcss": "^8.4.39",
        "prop-types": "^15.8.1",
        "react": "^18.2.0",
        "react-cytoscapejs": "^2.0.0",
        "react-dom": "^18.2.0",
        "react-icons": "^4.12.0",
        "react-leaflet": "^4.2.1",
        "react-leaflet-fullscreen": "^4.1.0",
        "react-plotly.js": "^2.6.0",
        "react-pro-sidebar": "^1.1.0",
        "react-router-dom": "^6.15.0",
        "react-scripts": "^5.0.1",
        "react-sigma": "^1.2.35",
        "react-three-fiber": "^6.0.13",
        "react-time-picker": "^7.0.0",
        "react-toastify": "^10.0.6",
        "react-tooltip": "^5.28.0",
        "react-transition-group": "^4.4.5",
        "resium": "^1.17.1",
        "stream-http": "^3.2.0",
        "three": "^0.166.1",
        "url": "^0.11.1",
        "web-vitals": "^2.1.4"
    },
    "scripts": {
        "start": "react-scripts start",
        "build": "react-scripts build",
        "test": "react-scripts test",
        "eject": "react-scripts eject"
    },
    "eslintConfig": {
        "extends": [
            "react-app",
            "react-app/jest"
        ]
    },
    "browserslist": {
        "production": [
            ">0.2%",
            "not dead",
            "not op_mini all"
        ],
        "development": [
            "last 1 chrome version",
            "last 1 firefox version",
            "last 1 safari version"
        ]
    },
    "devDependencies": {
        "copy-webpack-plugin": "^11.0.0",
        "eslint-plugin-jest": "^27.2.3"
    }
=======
  "name": "drone-dashboard",
  "version": "0.1.0",
  "private": true,
  "dependencies": {
    "@emotion/react": "^11.14.0",
    "@emotion/styled": "^11.14.0",
    "@fortawesome/free-solid-svg-icons": "^6.6.0",
    "@fortawesome/react-fontawesome": "^0.2.2",
    "@mui/icons-material": "^6.4.1",
    "@mui/material": "^6.4.1",
    "@react-three/drei": "^9.80.2",
    "@testing-library/jest-dom": "^5.17.0",
    "@testing-library/react": "^13.4.0",
    "@testing-library/user-event": "^13.5.0",
    "axios": "^1.4.0",
    "browserify-zlib": "^0.2.0",
    "cesium": "^1.108.0",
    "classnames": "^2.3.2",
    "coordinate-parser": "^1.0.7",
    "csv-parser": "^3.0.0",
    "cytoscape": "^3.26.0",
    "geodesy": "^2.4.0",
    "https-browserify": "^1.0.0",
    "leaflet": "^1.9.4",
    "lodash": "^4.17.21",
    "papaparse": "^5.4.1",
    "plotly.js-dist": "^2.25.2",
    "postcss": "^8.4.39",
    "prop-types": "^15.8.1",
    "react": "^18.2.0",
    "react-cytoscapejs": "^2.0.0",
    "react-dom": "^18.2.0",
    "react-icons": "^4.12.0",
    "react-leaflet": "^4.2.1",
    "react-leaflet-fullscreen": "^4.1.0",
    "react-plotly.js": "^2.6.0",
    "react-pro-sidebar": "^1.1.0",
    "react-router-dom": "^6.15.0",
    "react-scripts": "^5.0.1",
    "react-sigma": "^1.2.35",
    "react-three-fiber": "^6.0.13",
    "react-time-picker": "^7.0.0",
    "react-toastify": "^10.0.6",
    "react-tooltip": "^5.28.0",
    "react-transition-group": "^4.4.5",
    "resium": "^1.17.1",
    "stream-http": "^3.2.0",
    "three": "^0.166.1",
    "url": "^0.11.1",
    "web-vitals": "^2.1.4"
  },
  "scripts": {
    "start": "react-scripts start",
    "build": "react-scripts build",
    "test": "react-scripts test",
    "eject": "react-scripts eject"
  },
  "eslintConfig": {
    "extends": [
      "react-app",
      "react-app/jest"
    ]
  },
  "browserslist": {
    "production": [
      ">0.2%",
      "not dead",
      "not op_mini all"
    ],
    "development": [
      "last 1 chrome version",
      "last 1 firefox version",
      "last 1 safari version"
    ]
  },
  "devDependencies": {
    "copy-webpack-plugin": "^11.0.0",
    "eslint-plugin-jest": "^27.2.3"
  }
>>>>>>> 0c75ec1f
}<|MERGE_RESOLUTION|>--- conflicted
+++ resolved
@@ -1,11 +1,10 @@
 {
-<<<<<<< HEAD
     "name": "drone-dashboard",
     "version": "0.1.0",
     "private": true,
     "dependencies": {
-        "@emotion/react": "^11.13.3",
-        "@emotion/styled": "^11.13.0",
+        "@emotion/react": "^11.14.0",
+        "@emotion/styled": "^11.14.0",
         "@fortawesome/free-solid-svg-icons": "^6.6.0",
         "@fortawesome/react-fontawesome": "^0.2.2",
         "@mui/icons-material": "^6.4.1",
@@ -79,85 +78,4 @@
         "copy-webpack-plugin": "^11.0.0",
         "eslint-plugin-jest": "^27.2.3"
     }
-=======
-  "name": "drone-dashboard",
-  "version": "0.1.0",
-  "private": true,
-  "dependencies": {
-    "@emotion/react": "^11.14.0",
-    "@emotion/styled": "^11.14.0",
-    "@fortawesome/free-solid-svg-icons": "^6.6.0",
-    "@fortawesome/react-fontawesome": "^0.2.2",
-    "@mui/icons-material": "^6.4.1",
-    "@mui/material": "^6.4.1",
-    "@react-three/drei": "^9.80.2",
-    "@testing-library/jest-dom": "^5.17.0",
-    "@testing-library/react": "^13.4.0",
-    "@testing-library/user-event": "^13.5.0",
-    "axios": "^1.4.0",
-    "browserify-zlib": "^0.2.0",
-    "cesium": "^1.108.0",
-    "classnames": "^2.3.2",
-    "coordinate-parser": "^1.0.7",
-    "csv-parser": "^3.0.0",
-    "cytoscape": "^3.26.0",
-    "geodesy": "^2.4.0",
-    "https-browserify": "^1.0.0",
-    "leaflet": "^1.9.4",
-    "lodash": "^4.17.21",
-    "papaparse": "^5.4.1",
-    "plotly.js-dist": "^2.25.2",
-    "postcss": "^8.4.39",
-    "prop-types": "^15.8.1",
-    "react": "^18.2.0",
-    "react-cytoscapejs": "^2.0.0",
-    "react-dom": "^18.2.0",
-    "react-icons": "^4.12.0",
-    "react-leaflet": "^4.2.1",
-    "react-leaflet-fullscreen": "^4.1.0",
-    "react-plotly.js": "^2.6.0",
-    "react-pro-sidebar": "^1.1.0",
-    "react-router-dom": "^6.15.0",
-    "react-scripts": "^5.0.1",
-    "react-sigma": "^1.2.35",
-    "react-three-fiber": "^6.0.13",
-    "react-time-picker": "^7.0.0",
-    "react-toastify": "^10.0.6",
-    "react-tooltip": "^5.28.0",
-    "react-transition-group": "^4.4.5",
-    "resium": "^1.17.1",
-    "stream-http": "^3.2.0",
-    "three": "^0.166.1",
-    "url": "^0.11.1",
-    "web-vitals": "^2.1.4"
-  },
-  "scripts": {
-    "start": "react-scripts start",
-    "build": "react-scripts build",
-    "test": "react-scripts test",
-    "eject": "react-scripts eject"
-  },
-  "eslintConfig": {
-    "extends": [
-      "react-app",
-      "react-app/jest"
-    ]
-  },
-  "browserslist": {
-    "production": [
-      ">0.2%",
-      "not dead",
-      "not op_mini all"
-    ],
-    "development": [
-      "last 1 chrome version",
-      "last 1 firefox version",
-      "last 1 safari version"
-    ]
-  },
-  "devDependencies": {
-    "copy-webpack-plugin": "^11.0.0",
-    "eslint-plugin-jest": "^27.2.3"
-  }
->>>>>>> 0c75ec1f
 }